--- conflicted
+++ resolved
@@ -82,15 +82,12 @@
         tags=None,
         requirements=None,
         package=None,
-<<<<<<< HEAD
         # New parameters
         vpc_config=None,
         tracing_config=None,
         dead_letter_config=None,
-        memory_size=128
-=======
+        memory_size=128,
         use_docker=False
->>>>>>> ab0a0917
     ):
         def warn(setting, should_use):
             log.warn('Setting: "{0}" is deprecated: use "{1}" instead.'.format(setting, should_use))
@@ -172,16 +169,9 @@
             self.tracing_config = None
 
         self.tags = tags
-<<<<<<< HEAD
         self.requirements = loader.abspath(requirements) if requirements else None
         self.package = loader.abspath(package) if package else self.source + '.zip'
-
-        # Post-processing
-=======
-        self.requirements = self.loader.abspath(requirements) if requirements else None
-        self.package = self.loader.abspath(package) if package else self.source + '.zip'
         self.use_docker = use_docker
->>>>>>> ab0a0917
 
         # use environment variables when appropriate
         if self.environment:
